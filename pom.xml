<?xml version="1.0" encoding="UTF-8"?>
<!--

    Copyright (C) 2015-2018 Philip Helger (www.helger.com)
    philip[at]helger[dot]com

    Licensed under the Apache License, Version 2.0 (the "License");
    you may not use this file except in compliance with the License.
    You may obtain a copy of the License at

            http://www.apache.org/licenses/LICENSE-2.0

    Unless required by applicable law or agreed to in writing, software
    distributed under the License is distributed on an "AS IS" BASIS,
    WITHOUT WARRANTIES OR CONDITIONS OF ANY KIND, either express or implied.
    See the License for the specific language governing permissions and
    limitations under the License.

-->
<project xmlns="http://maven.apache.org/POM/4.0.0" xmlns:xsi="http://www.w3.org/2001/XMLSchema-instance" xsi:schemaLocation="http://maven.apache.org/POM/4.0.0 http://maven.apache.org/maven-v4_0_0.xsd">
  <modelVersion>4.0.0</modelVersion>
  <parent>
    <groupId>com.helger</groupId>
    <artifactId>parent-pom</artifactId>
    <version>1.10.3</version>
  </parent>
  <artifactId>as2-lib-parent-pom</artifactId>
<<<<<<< HEAD
  <version>4.0.3-ziv-SNAPSHOT</version>
=======
  <version>4.1.1-SNAPSHOT</version>
>>>>>>> 7f7f8dbd
  <packaging>pom</packaging>
  <name>as2-lib-parent-pom</name>
  <description>Base POM to build the as2-lib projects</description>
  <url>https://github.com/phax/as2-lib</url>
  <inceptionYear>2013</inceptionYear>

  <licenses>
    <license>
      <name>BSD</name>
      <url>http://www.freebsd.org/copyright/freebsd-license.html</url>
      <distribution>repo</distribution>
    </license>
    <license>
      <name>Apache 2</name>
      <url>http://www.apache.org/licenses/LICENSE-2.0</url>
      <distribution>repo</distribution>
    </license>
  </licenses>

  <scm>
    <connection>scm:git:git@github.com:phax/as2-lib.git</connection>
    <developerConnection>scm:git:git@github.com:phax/as2-lib.git</developerConnection>
    <url>http://github.com/phax/as2-lib</url>
    <tag>HEAD</tag>
  </scm>

  <organization>
    <name>Philip Helger</name>
    <url>http://www.helger.com</url>
  </organization>

  <developers>
    <developer>
      <id>philip</id>
      <name>Philip Helger</name>
      <email>ph(at)helger.com</email>
      <url>http://www.helger.com</url>
    </developer>
  </developers>
  
  <dependencyManagement>
    <dependencies>
      <dependency>
        <groupId>com.helger</groupId>
        <artifactId>ph-commons-parent-pom</artifactId>
        <version>9.1.2</version>
        <type>pom</type>
        <scope>import</scope>
      </dependency>
      <dependency>
        <groupId>com.helger</groupId>
        <artifactId>ph-web-parent-pom</artifactId>
        <version>9.0.1</version>
        <type>pom</type>
        <scope>import</scope>
      </dependency>

      <dependency>
        <groupId>com.helger</groupId>
        <artifactId>as2-lib</artifactId>
        <version>${project.version}</version>
      </dependency>
      <dependency>
        <groupId>com.helger</groupId>
        <artifactId>as2-partnership-mongodb</artifactId>
        <version>${project.version}</version>
      </dependency>
      <dependency>
        <groupId>com.helger</groupId>
        <artifactId>as2-servlet</artifactId>
        <version>${project.version}</version>
      </dependency>
    </dependencies>
  </dependencyManagement>

  <dependencies>
    <dependency>
      <groupId>org.slf4j</groupId>
      <artifactId>slf4j-api</artifactId>
    </dependency>

    <dependency>
      <groupId>org.slf4j</groupId>
      <artifactId>slf4j-simple</artifactId>
      <scope>test</scope>
    </dependency>
  </dependencies>

  <modules>
    <module>as2-lib</module>
    <module>as2-partnership-mongodb</module>
    <module>as2-servlet</module>
  </modules>
</project><|MERGE_RESOLUTION|>--- conflicted
+++ resolved
@@ -25,11 +25,7 @@
     <version>1.10.3</version>
   </parent>
   <artifactId>as2-lib-parent-pom</artifactId>
-<<<<<<< HEAD
   <version>4.0.3-ziv-SNAPSHOT</version>
-=======
-  <version>4.1.1-SNAPSHOT</version>
->>>>>>> 7f7f8dbd
   <packaging>pom</packaging>
   <name>as2-lib-parent-pom</name>
   <description>Base POM to build the as2-lib projects</description>
