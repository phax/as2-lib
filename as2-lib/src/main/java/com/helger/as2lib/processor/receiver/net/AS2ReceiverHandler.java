/**
 * The FreeBSD Copyright
 * Copyright 1994-2008 The FreeBSD Project. All rights reserved.
 * Copyright (C) 2013-2019 Philip Helger philip[at]helger[dot]com
 *
 * Redistribution and use in source and binary forms, with or without
 * modification, are permitted provided that the following conditions are
 * met:
 *
 *    1. Redistributions of source code must retain the above copyright
 *    notice, this list of conditions and the following disclaimer.
 *
 *    2. Redistributions in binary form must reproduce the above copyright
 *    notice, this list of conditions and the following disclaimer in the
 *    documentation and/or other materials provided with the distribution.
 *
 * THIS SOFTWARE IS PROVIDED BY THE FREEBSD PROJECT ``AS IS'' AND ANY
 * EXPRESS OR IMPLIED WARRANTIES, INCLUDING, BUT NOT LIMITED TO, THE
 * IMPLIED WARRANTIES OF MERCHANTABILITY AND FITNESS FOR A PARTICULAR
 * PURPOSE ARE DISCLAIMED. IN NO EVENT SHALL THE FREEBSD PROJECT OR
 * CONTRIBUTORS BE LIABLE FOR ANY DIRECT, INDIRECT, INCIDENTAL, SPECIAL,
 * EXEMPLARY, OR CONSEQUENTIAL DAMAGES (INCLUDING, BUT NOT LIMITED TO,
 * PROCUREMENT OF SUBSTITUTE GOODS OR SERVICES; LOSS OF USE, DATA, OR
 * PROFITS; OR BUSINESS INTERRUPTION) HOWEVER CAUSED AND ON ANY THEORY OF
 * LIABILITY, WHETHER IN CONTRACT, STRICT LIABILITY, OR TORT (INCLUDING
 * NEGLIGENCE OR OTHERWISE) ARISING IN ANY WAY OUT OF THE USE OF THIS
 * SOFTWARE, EVEN IF ADVISED OF THE POSSIBILITY OF SUCH DAMAGE.
 *
 * The views and conclusions contained in the software and documentation
 * are those of the authors and should not be interpreted as representing
 * official policies, either expressed or implied, of the FreeBSD Project.
 */
package com.helger.as2lib.processor.receiver.net;

import java.io.IOException;
import java.net.Socket;
import java.security.PrivateKey;
import java.security.cert.X509Certificate;
import java.util.Enumeration;

import javax.activation.DataHandler;
import javax.activation.DataSource;
import javax.annotation.Nonnull;
import javax.annotation.Nullable;
import javax.mail.MessagingException;
import javax.mail.internet.MimeBodyPart;

import org.bouncycastle.cms.CMSException;
import org.bouncycastle.cms.jcajce.ZlibExpanderProvider;
import org.bouncycastle.mail.smime.SMIMECompressedParser;
import org.bouncycastle.mail.smime.SMIMEException;
import org.bouncycastle.mail.smime.SMIMEUtil;
import org.slf4j.Logger;
import org.slf4j.LoggerFactory;

import com.helger.as2lib.cert.ECertificatePartnershipType;
import com.helger.as2lib.cert.ICertificateFactory;
import com.helger.as2lib.crypto.ICryptoHelper;
import com.helger.as2lib.disposition.DispositionException;
import com.helger.as2lib.disposition.DispositionType;
import com.helger.as2lib.exception.OpenAS2Exception;
import com.helger.as2lib.exception.WrappedOpenAS2Exception;
import com.helger.as2lib.message.AS2Message;
import com.helger.as2lib.message.IMessage;
import com.helger.as2lib.message.IMessageMDN;
import com.helger.as2lib.params.MessageParameters;
import com.helger.as2lib.processor.CNetAttribute;
import com.helger.as2lib.processor.NoModuleException;
import com.helger.as2lib.processor.receiver.AS2ReceiverModule;
import com.helger.as2lib.processor.receiver.AbstractActiveNetModule;
import com.helger.as2lib.processor.sender.IProcessorSenderModule;
import com.helger.as2lib.processor.storage.IProcessorStorageModule;
import com.helger.as2lib.session.ComponentNotFoundException;
import com.helger.as2lib.session.IAS2Session;
import com.helger.as2lib.util.AS2Helper;
import com.helger.as2lib.util.AS2HttpHelper;
import com.helger.as2lib.util.AS2IOHelper;
import com.helger.as2lib.util.http.AS2HttpResponseHandlerSocket;
import com.helger.as2lib.util.http.AS2InputStreamProviderSocket;
import com.helger.as2lib.util.http.HTTPHelper;
import com.helger.as2lib.util.http.IAS2HttpResponseHandler;
import com.helger.as2lib.util.http.TempSharedFileInputStream;
import com.helger.commons.ValueEnforcer;
import com.helger.commons.functional.IConsumer;
import com.helger.commons.http.CHttp;
import com.helger.commons.http.CHttpHeader;
import com.helger.commons.http.HttpHeaderMap;
import com.helger.commons.io.stream.NonBlockingByteArrayOutputStream;
import com.helger.commons.io.stream.StreamHelper;
import com.helger.commons.lang.StackTraceHelper;
import com.helger.commons.state.ESuccess;
import com.helger.commons.state.ETriState;
import com.helger.commons.string.StringHelper;
import com.helger.commons.timing.StopWatch;
import com.helger.commons.wrapper.Wrapper;
import com.helger.mail.datasource.ByteArrayDataSource;
import com.helger.security.certificate.CertificateHelper;

public class AS2ReceiverHandler extends AbstractReceiverHandler
{
  public static final boolean DEFAULT_SEND_EXCEPTIONS_IN_MDN = false;
  private static final Logger LOGGER = LoggerFactory.getLogger (AS2ReceiverHandler.class);

  private final AS2ReceiverModule m_aReceiverModule;
  private boolean m_bSendExceptionsInMDN = DEFAULT_SEND_EXCEPTIONS_IN_MDN;

  /**
   * @param aModule
   *        The receiver module to be used. May not be <code>null</code>.
   *        Required for the session and the error handling.
   */
  public AS2ReceiverHandler (@Nonnull final AS2ReceiverModule aModule)
  {
    m_aReceiverModule = ValueEnforcer.notNull (aModule, "Module");
  }

  /**
   * @return The receiver module provided in the constructor. Never
   *         <code>null</code>.
   */
  @Nonnull
  protected final AS2ReceiverModule getReceiverModule ()
  {
    return m_aReceiverModule;
  }

  /**
   * @return <code>true</code> if exception stack traces should be send in the
   *         MDN, <code>false</code> if not. Default is
   *         {@link #DEFAULT_SEND_EXCEPTIONS_IN_MDN}
   * @since 4.4.2
   */
  public final boolean isSendExceptionsInMDN ()
  {
    return m_bSendExceptionsInMDN;
  }

  /**
   * @param bSendExceptionsInMDN
   *        <code>true</code> to send back exception stack traces in the MDN,
   *        <code>false</code> if not.
   * @return this for chaining
   * @since 4.4.2
   */
  @Nonnull
  public final AS2ReceiverHandler setSendExceptionsInMDN (final boolean bSendExceptionsInMDN)
  {
    m_bSendExceptionsInMDN = bSendExceptionsInMDN;
    return this;
  }

  /**
   * Create a new message and record the source ip and port
   *
   * @param aSocket
   *        The socket through which the message will be read.
   * @return The {@link AS2Message} to use and never <code>null</code>.
   */
  @Nonnull
  protected AS2Message createMessage (@Nonnull final Socket aSocket)
  {
    final AS2Message aMsg = new AS2Message ();
    aMsg.attrs ().putIn (CNetAttribute.MA_SOURCE_IP, aSocket.getInetAddress ().getHostAddress ());
    aMsg.attrs ().putIn (CNetAttribute.MA_SOURCE_PORT, aSocket.getPort ());
    aMsg.attrs ().putIn (CNetAttribute.MA_DESTINATION_IP, aSocket.getLocalAddress ().getHostAddress ());
    aMsg.attrs ().putIn (CNetAttribute.MA_DESTINATION_PORT, aSocket.getLocalPort ());
    aMsg.attrs ().putIn (AS2Message.ATTRIBUTE_RECEIVED, true);
    return aMsg;
  }

  protected void decrypt (@Nonnull final IMessage aMsg) throws OpenAS2Exception
  {
    final ICertificateFactory aCertFactory = m_aReceiverModule.getSession ().getCertificateFactory ();
    final ICryptoHelper aCryptoHelper = AS2Helper.getCryptoHelper ();

    try
    {
      final boolean bDisableDecrypt = aMsg.partnership ().isDisableDecrypt ();
      final boolean bMsgIsEncrypted = aCryptoHelper.isEncrypted (aMsg.getData ());
      final boolean bForceDecrypt = aMsg.partnership ().isForceDecrypt ();
      if (bMsgIsEncrypted && bDisableDecrypt)
      {
        if (LOGGER.isInfoEnabled ())
          LOGGER.info ("Message claims to be encrypted but decryption is disabled" + aMsg.getLoggingText ());
      }
      else
        if (bMsgIsEncrypted || bForceDecrypt)
        {
          // Decrypt
          if (bForceDecrypt && !bMsgIsEncrypted)
          {
            if (LOGGER.isInfoEnabled ())
              LOGGER.info ("Forced decrypting" + aMsg.getLoggingText ());
          }
          else
            if (LOGGER.isDebugEnabled ())
              LOGGER.debug ("Decrypting" + aMsg.getLoggingText ());

          final X509Certificate aReceiverCert = aCertFactory.getCertificate (aMsg,
                                                                             ECertificatePartnershipType.RECEIVER);
          final PrivateKey aReceiverKey = aCertFactory.getPrivateKey (aMsg, aReceiverCert);
          final MimeBodyPart aDecryptedData = aCryptoHelper.decrypt (aMsg.getData (),
                                                                     aReceiverCert,
                                                                     aReceiverKey,
                                                                     bForceDecrypt);
          aMsg.setData (aDecryptedData);
          // Remember that message was encrypted
          aMsg.attrs ().putIn (AS2Message.ATTRIBUTE_RECEIVED_ENCRYPTED, true);

          if (LOGGER.isInfoEnabled ())
            LOGGER.info ("Successfully decrypted incoming AS2 message" + aMsg.getLoggingText ());
        }
    }
    catch (final Exception ex)
    {
      if (LOGGER.isErrorEnabled ())
        LOGGER.error ("Error decrypting " + aMsg.getLoggingText () + ": " + ex.getMessage ());

      throw new DispositionException (DispositionType.createError ("decryption-failed"),
                                      AbstractActiveNetModule.DISP_DECRYPTION_ERROR,
                                      ex);
    }
  }

  protected void verify (@Nonnull final IMessage aMsg) throws OpenAS2Exception
  {
    final ICertificateFactory aCertFactory = m_aReceiverModule.getSession ().getCertificateFactory ();
    final ICryptoHelper aCryptoHelper = AS2Helper.getCryptoHelper ();

    try
    {
      final boolean bDisableVerify = aMsg.partnership ().isDisableVerify ();
      final boolean bMsgIsSigned = aCryptoHelper.isSigned (aMsg.getData ());
      final boolean bForceVerify = aMsg.partnership ().isForceVerify ();
      if (bMsgIsSigned && bDisableVerify)
      {
        if (LOGGER.isInfoEnabled ())
          LOGGER.info ("Message claims to be signed but signature validation is disabled" + aMsg.getLoggingText ());
      }
      else
        if (bMsgIsSigned || bForceVerify)
        {
          if (bForceVerify && !bMsgIsSigned)
          {
            if (LOGGER.isInfoEnabled ())
              LOGGER.info ("Forced verify signature" + aMsg.getLoggingText ());
          }
          else
            if (LOGGER.isDebugEnabled ())
              LOGGER.debug ("Verifying signature" + aMsg.getLoggingText ());

          final X509Certificate aSenderCert = aCertFactory.getCertificateOrNull (aMsg,
                                                                                 ECertificatePartnershipType.SENDER);
          boolean bUseCertificateInBodyPart;
          final ETriState eUseCertificateInBodyPart = aMsg.partnership ().getVerifyUseCertificateInBodyPart ();
          if (eUseCertificateInBodyPart.isDefined ())
          {
            // Use per partnership
            bUseCertificateInBodyPart = eUseCertificateInBodyPart.getAsBooleanValue ();
          }
          else
          {
            // Use global value
            bUseCertificateInBodyPart = m_aReceiverModule.getSession ().isCryptoVerifyUseCertificateInBodyPart ();
          }

          final Wrapper <X509Certificate> aCertHolder = new Wrapper <> ();
          final MimeBodyPart aVerifiedData = aCryptoHelper.verify (aMsg.getData (),
                                                                   aSenderCert,
                                                                   bUseCertificateInBodyPart,
                                                                   bForceVerify,
                                                                   aCertHolder::set);
          final IConsumer <X509Certificate> aExternalConsumer = getVerificationCertificateConsumer ();
          if (aExternalConsumer != null)
            aExternalConsumer.accept (aCertHolder.get ());

          aMsg.setData (aVerifiedData);
          // Remember that message was signed and verified
          aMsg.attrs ().putIn (AS2Message.ATTRIBUTE_RECEIVED_SIGNED, true);
          // Remember the PEM encoded version of the X509 certificate that was
          // used for verification
          aMsg.attrs ()
              .putIn (AS2Message.ATTRIBUTE_RECEIVED_SIGNATURE_CERTIFICATE,
                      CertificateHelper.getPEMEncodedCertificate (aCertHolder.get ()));

          if (LOGGER.isInfoEnabled ())
            LOGGER.info ("Successfully verified signature of incoming AS2 message" + aMsg.getLoggingText ());
        }
    }
    catch (final Exception ex)
    {
      if (LOGGER.isErrorEnabled ())
        LOGGER.error ("Error verifying signature " + aMsg.getLoggingText () + ": " + ex.getMessage ());

      throw new DispositionException (DispositionType.createError ("integrity-check-failed"),
                                      AbstractActiveNetModule.DISP_VERIFY_SIGNATURE_FAILED,
                                      ex);
    }
  }

  protected void decompress (@Nonnull final IMessage aMsg) throws DispositionException
  {
    try
    {
      if (aMsg.partnership ().isDisableDecompress ())
      {
        if (LOGGER.isInfoEnabled ())
          LOGGER.info ("Message claims to be compressed but decompression is disabled" + aMsg.getLoggingText ());
      }
      else
      {
        if (LOGGER.isDebugEnabled ())
          LOGGER.debug ("Decompressing a compressed AS2 message");

        MimeBodyPart aDecompressedPart;
        final ZlibExpanderProvider aExpander = new ZlibExpanderProvider ();

        // Compress using stream
        if (LOGGER.isDebugEnabled ())
        {
          final StringBuilder aSB = new StringBuilder ();
          aSB.append ("Headers before uncompress\n");
          final MimeBodyPart part = aMsg.getData ();
          final Enumeration <String> aHeaderLines = part.getAllHeaderLines ();
          while (aHeaderLines.hasMoreElements ())
          {
            aSB.append (aHeaderLines.nextElement ()).append ('\n');
          }
          aSB.append ("done");
          LOGGER.debug (aSB.toString ());
        }

        final SMIMECompressedParser aCompressedParser = new SMIMECompressedParser (aMsg.getData (), 8 * 1024);
        // TODO: get buffer from configuration
        aDecompressedPart = SMIMEUtil.toMimeBodyPart (aCompressedParser.getContent (aExpander));

        // Update the message object
        aMsg.setData (aDecompressedPart);
        // Remember that message was decompressed
        aMsg.attrs ().putIn (AS2Message.ATTRIBUTE_RECEIVED_COMPRESSED, true);

        if (LOGGER.isInfoEnabled ())
          LOGGER.info ("Successfully decompressed incoming AS2 message" + aMsg.getLoggingText ());
      }
    }
    catch (final SMIMEException | CMSException | MessagingException ex)
    {
      if (LOGGER.isErrorEnabled ())
        LOGGER.error ("Error decompressing received message", ex);

      throw new DispositionException (DispositionType.createError ("unexpected-processing-error"),
                                      AbstractActiveNetModule.DISP_DECOMPRESSION_ERROR,
                                      ex);
    }
  }

  protected void sendMDN (@Nonnull final String sClientInfo,
                          @Nonnull final IAS2HttpResponseHandler aResponseHandler,
                          @Nonnull final AS2Message aMsg,
                          @Nonnull final DispositionType aDisposition,
                          @Nonnull final String sText,
                          @Nonnull final ESuccess eSuccess)
  {
    final boolean bAllowErrorMDN = !aMsg.partnership ().isBlockErrorMDN ();
    if (eSuccess.isSuccess () || bAllowErrorMDN)
    {
      try
      {
        final IAS2Session aSession = m_aReceiverModule.getSession ();
        final IMessageMDN aMdn = AS2Helper.createMDN (aSession, aMsg, aDisposition, sText);

        if (aMsg.isRequestingAsynchMDN ())
        {
          // if asyncMDN requested, close existing synchronous connection and
          // initiate separate MDN send
          final HttpHeaderMap aHeaders = new HttpHeaderMap ();
          aHeaders.setContentLength (0);
          try (final NonBlockingByteArrayOutputStream aData = new NonBlockingByteArrayOutputStream ())
          {
            // Empty data
            // Ideally this would be HTTP 204 (no content)
            aResponseHandler.sendHttpResponse (CHttp.HTTP_OK, aHeaders, aData);
          }

          if (LOGGER.isInfoEnabled ())
            LOGGER.info ("Setup to send async MDN [" +
                         aDisposition.getAsString () +
                         "] " +
                         sClientInfo +
                         aMsg.getLoggingText ());

          // trigger explicit async sending
          aSession.getMessageProcessor ().handle (IProcessorSenderModule.DO_SEND_ASYNC_MDN, aMsg, null);
        }
        else
        {
          // otherwise, send sync MDN back on same connection
          if (LOGGER.isInfoEnabled ())
            LOGGER.info ("Sending back sync MDN [" +
                         aDisposition.getAsString () +
                         "] " +
                         sClientInfo +
                         aMsg.getLoggingText ());

          // Get data and therefore content length for sync MDN
          try (final NonBlockingByteArrayOutputStream aData = new NonBlockingByteArrayOutputStream ())
          {
            final MimeBodyPart aPart = aMdn.getData ();
            StreamHelper.copyInputStreamToOutputStream (aPart.getInputStream (), aData);
            aMdn.headers ().setContentLength (aData.size ());

            // start HTTP response
            aResponseHandler.sendHttpResponse (CHttp.HTTP_OK, aMdn.headers (), aData);
          }

          // Save sent MDN for later examination
          try
          {
            aSession.getMessageProcessor ().handle (IProcessorStorageModule.DO_STOREMDN, aMsg, null);
          }
          catch (final ComponentNotFoundException | NoModuleException ex)
          {
            // No message processor found
            // or No module found in message processor
          }
          if (LOGGER.isInfoEnabled ())
            LOGGER.info ("sent MDN [" + aDisposition.getAsString () + "] " + sClientInfo + aMsg.getLoggingText ());
        }
      }
      catch (final Exception ex)
      {
        WrappedOpenAS2Exception.wrap (ex).setSourceMsg (aMsg).terminate ();
      }
    }
  }

  @Nonnull
  private String _getDispositionText (@Nonnull final Exception ex)
  {
    // Issue 90 - use CRLF as separator
    if (m_bSendExceptionsInMDN)
      return CHttp.EOL + MessageParameters.getEscapedString (StackTraceHelper.getStackAsString (ex, true, CHttp.EOL));

    return "";
  }

  /**
   * This method can be used to handle an incoming HTTP message AFTER the
   * headers where extracted.
   *
   * @param sClientInfo
   *        Client connection info
   * @param aMsgData
   *        The message body
   * @param aMsg
   *        The AS2 message that will be filled by this method
   * @param aResponseHandler
   *        The response handler which handles HTTP error messages as well as
   *        synchronous MDN.
   */
  public void handleIncomingMessage (@Nonnull final String sClientInfo,
                                     @Nullable final DataSource aMsgData,
                                     @Nonnull final AS2Message aMsg,
                                     @Nonnull final IAS2HttpResponseHandler aResponseHandler)
  {
    try
    {
      final IAS2Session aSession = m_aReceiverModule.getSession ();

      try
      {
        // Put received data in a MIME body part
        final String sReceivedContentType = AS2HttpHelper.getCleanContentType (aMsg.getHeader (CHttpHeader.CONTENT_TYPE));

        final MimeBodyPart aReceivedPart = new MimeBodyPart ();
        aReceivedPart.setDataHandler (new DataHandler (aMsgData));

        // Header must be set AFTER the DataHandler!
        aReceivedPart.setHeader (CHttpHeader.CONTENT_TYPE, sReceivedContentType);
        aMsg.setData (aReceivedPart);
      }
      catch (final Exception ex)
      {
        throw new DispositionException (DispositionType.createError ("unexpected-processing-error"),
                                        AbstractActiveNetModule.DISP_PARSING_MIME_FAILED,
                                        ex);
      }

      // Extract AS2 ID's from header, find the message's partnership and
      // update the message
      try
      {
        final String sAS2From = aMsg.getAS2From ();
        aMsg.partnership ().setSenderAS2ID (sAS2From);

        final String sAS2To = aMsg.getAS2To ();
        aMsg.partnership ().setReceiverAS2ID (sAS2To);

        // Fill all partnership attributes etc.
        aSession.getPartnershipFactory ().updatePartnership (aMsg, false);
      }
      catch (final OpenAS2Exception ex)
      {
        throw new DispositionException (DispositionType.createError ("authentication-failed"),
                                        AbstractActiveNetModule.DISP_PARTNERSHIP_NOT_FOUND,
                                        ex);
      }

      // Per RFC5402 compression is always before encryption but can be before
      // or after signing of message but only in one place
      final ICryptoHelper aCryptoHelper = AS2Helper.getCryptoHelper ();
      boolean bIsDecompressed = false;

      // Decrypt and verify signature of the data, and attach data to the
      // message
      decrypt (aMsg);

      if (aCryptoHelper.isCompressed (aMsg.getContentType ()))
      {
        if (LOGGER.isTraceEnabled ())
          LOGGER.trace ("Decompressing received message before checking signature...");
        decompress (aMsg);
        bIsDecompressed = true;
      }

      verify (aMsg);

      if (aCryptoHelper.isCompressed (aMsg.getContentType ()))
      {
        // Per RFC5402 compression is always before encryption but can be before
        // or after signing of message but only in one place
        if (bIsDecompressed)
        {
          throw new DispositionException (DispositionType.createError ("decompression-failed"),
                                          AbstractActiveNetModule.DISP_DECOMPRESSION_ERROR,
                                          new Exception ("Message has already been decompressed. Per RFC5402 it cannot occur twice."));
        }

        if (LOGGER.isTraceEnabled ())
          if (aMsg.attrs ().containsKey (AS2Message.ATTRIBUTE_RECEIVED_SIGNED))
            LOGGER.trace ("Decompressing received message after verifying signature...");
          else
            LOGGER.trace ("Decompressing received message after decryption...");
        decompress (aMsg);
        bIsDecompressed = true;
      }

      if (LOGGER.isTraceEnabled ())
        try
        {
          LOGGER.trace ("SMIME Decrypted Content-Disposition: " +
                        aMsg.getContentDisposition () +
                        "\n      Content-Type received: " +
                        aMsg.getContentType () +
                        "\n      HEADERS after decryption: " +
                        aMsg.getData ().getAllHeaders () +
                        "\n      Content-Disposition in MSG detData() MIMEPART after decryption: " +
                        aMsg.getData ().getContentType ());
        }
        catch (final MessagingException ex)
        {
          if (LOGGER.isErrorEnabled ())
            LOGGER.error ("Failed to trace message: " + aMsg, ex);
        }

      // Validate the received message before storing
      try
      {
        aSession.getMessageProcessor ().handle (IProcessorStorageModule.DO_VALIDATE_BEFORE_STORE, aMsg, null);
      }
      catch (final NoModuleException ex)
      {
        // No module installed - ignore
      }
      catch (final OpenAS2Exception ex)
      {
        // Issue 90 - use CRLF as separator
        throw new DispositionException (DispositionType.createError ("unexpected-processing-error"),
<<<<<<< HEAD
                                        StringHelper.getConcatenatedOnDemand (AbstractActiveNetModule.DISP_VALIDATION_FAILED,
                                                                              CHttp.EOL,
                                                                              _getDispositionText (ex)),
=======
                                        AbstractActiveNetModule.DISP_VALIDATION_FAILED +
                                        _getDispositionText (ex),
>>>>>>> 1f82566c
                                        ex);
      }

      // Store the received message
      try
      {
        aSession.getMessageProcessor ().handle (IProcessorStorageModule.DO_STORE, aMsg, null);
      }
      catch (final NoModuleException ex)
      {
        // No module installed - ignore
      }
      catch (final OpenAS2Exception ex)
      {
        // Issue 90 - use CRLF as separator
        throw new DispositionException (DispositionType.createError ("unexpected-processing-error"),
<<<<<<< HEAD
                                        StringHelper.getConcatenatedOnDemand (AbstractActiveNetModule.DISP_STORAGE_FAILED,
                                                                              CHttp.EOL,
                                                                              _getDispositionText (ex)),
=======
                                        AbstractActiveNetModule.DISP_STORAGE_FAILED +
                                        _getDispositionText (ex),
>>>>>>> 1f82566c
                                        ex);
      }

      // Validate the received message after storing
      try
      {
        aSession.getMessageProcessor ().handle (IProcessorStorageModule.DO_VALIDATE_AFTER_STORE, aMsg, null);
      }
      catch (final NoModuleException ex)
      {
        // No module installed - ignore
      }
      catch (final OpenAS2Exception ex)
      {
        // Issue 90 - use CRLF as separator
        throw new DispositionException (DispositionType.createError ("unexpected-processing-error"),
<<<<<<< HEAD
                                        StringHelper.getConcatenatedOnDemand (AbstractActiveNetModule.DISP_VALIDATION_FAILED,
                                                                              CHttp.EOL,
                                                                              _getDispositionText (ex)),
=======
                                        AbstractActiveNetModule.DISP_VALIDATION_FAILED +
                                        _getDispositionText (ex),
>>>>>>> 1f82566c
                                        ex);
      }

      try
      {
        if (aMsg.isRequestingMDN ())
        {
          if (LOGGER.isTraceEnabled ())
            LOGGER.trace ("AS2 message is requesting an MDN");

          // Transmit a success MDN if requested
          sendMDN (sClientInfo,
                   aResponseHandler,
                   aMsg,
                   DispositionType.createSuccess (),
                   AbstractActiveNetModule.DISP_SUCCESS,
                   ESuccess.SUCCESS);
        }
        else
        {
          if (LOGGER.isTraceEnabled ())
            LOGGER.trace ("AS2 message is not requesting an MDN - just sending HTTP 200 (OK)");

          // Just send a HTTP OK
          HTTPHelper.sendSimpleHTTPResponse (aResponseHandler, CHttp.HTTP_OK);
          if (LOGGER.isInfoEnabled ())
            LOGGER.info ("sent HTTP OK " + sClientInfo + aMsg.getLoggingText ());
        }
      }
      catch (final Exception ex)
      {
        throw new WrappedOpenAS2Exception ("Error creating and returning MDN, message was stilled processed", ex);
      }
    }
    catch (final DispositionException ex)
    {
      sendMDN (sClientInfo, aResponseHandler, aMsg, ex.getDisposition (), ex.getText (), ESuccess.FAILURE);
      m_aReceiverModule.handleError (aMsg, ex);
    }
    catch (final OpenAS2Exception ex)
    {
      m_aReceiverModule.handleError (aMsg, ex);
    }
    finally
    {
      // close the temporary shared stream if it exists
      final TempSharedFileInputStream sis = aMsg.getTempSharedFileInputStream ();
      if (null != sis)
      {
        try
        {
          sis.closeAll ();
        }
        catch (final IOException e)
        {
          LOGGER.error ("Exception while closing TempSharedFileInputStream", e);
        }
      }
    }
  }

  public void handle (@Nonnull final AbstractActiveNetModule aOwner, @Nonnull final Socket aSocket)
  {
    final String sClientInfo = getClientInfo (aSocket);
    if (LOGGER.isInfoEnabled ())
      LOGGER.info ("Incoming connection " + sClientInfo);

    final AS2Message aMsg = createMessage (aSocket);
    final IAS2HttpResponseHandler aResponseHandler = new AS2HttpResponseHandlerSocket (aSocket);

    // Time the transmission
    final StopWatch aSW = StopWatch.createdStarted ();
    DataSource aMsgDataSource = null;
    try
    {
      // Read in the message request, headers, and data
      aMsgDataSource = readAndDecodeHttpRequest (new AS2InputStreamProviderSocket (aSocket), aResponseHandler, aMsg);
    }
    catch (final Exception ex)
    {
      new NetException (aSocket.getInetAddress (), aSocket.getPort (), ex).terminate ();
    }

    aSW.stop ();

    if (aMsgDataSource != null)
      if (aMsgDataSource instanceof ByteArrayDataSource)
      {
        if (LOGGER.isInfoEnabled ())
          LOGGER.info ("received " +
                       AS2IOHelper.getTransferRate (((ByteArrayDataSource) aMsgDataSource).directGetBytes ().length,
                                                    aSW) +
                       " from " +
                       sClientInfo +
                       aMsg.getLoggingText ());

      }
      else
      {
        LOGGER.info ("received message from " +
                     sClientInfo +
                     aMsg.getLoggingText () +
                     " in " +
                     aSW.getMillis () +
                     " ms");

      }
    handleIncomingMessage (sClientInfo, aMsgDataSource, aMsg, aResponseHandler);
  }
}<|MERGE_RESOLUTION|>--- conflicted
+++ resolved
@@ -441,6 +441,7 @@
     if (m_bSendExceptionsInMDN)
       return CHttp.EOL + MessageParameters.getEscapedString (StackTraceHelper.getStackAsString (ex, true, CHttp.EOL));
 
+    // No information at all
     return "";
   }
 
@@ -576,14 +577,9 @@
       {
         // Issue 90 - use CRLF as separator
         throw new DispositionException (DispositionType.createError ("unexpected-processing-error"),
-<<<<<<< HEAD
                                         StringHelper.getConcatenatedOnDemand (AbstractActiveNetModule.DISP_VALIDATION_FAILED,
                                                                               CHttp.EOL,
                                                                               _getDispositionText (ex)),
-=======
-                                        AbstractActiveNetModule.DISP_VALIDATION_FAILED +
-                                        _getDispositionText (ex),
->>>>>>> 1f82566c
                                         ex);
       }
 
@@ -600,14 +596,9 @@
       {
         // Issue 90 - use CRLF as separator
         throw new DispositionException (DispositionType.createError ("unexpected-processing-error"),
-<<<<<<< HEAD
                                         StringHelper.getConcatenatedOnDemand (AbstractActiveNetModule.DISP_STORAGE_FAILED,
                                                                               CHttp.EOL,
                                                                               _getDispositionText (ex)),
-=======
-                                        AbstractActiveNetModule.DISP_STORAGE_FAILED +
-                                        _getDispositionText (ex),
->>>>>>> 1f82566c
                                         ex);
       }
 
@@ -624,14 +615,9 @@
       {
         // Issue 90 - use CRLF as separator
         throw new DispositionException (DispositionType.createError ("unexpected-processing-error"),
-<<<<<<< HEAD
                                         StringHelper.getConcatenatedOnDemand (AbstractActiveNetModule.DISP_VALIDATION_FAILED,
                                                                               CHttp.EOL,
                                                                               _getDispositionText (ex)),
-=======
-                                        AbstractActiveNetModule.DISP_VALIDATION_FAILED +
-                                        _getDispositionText (ex),
->>>>>>> 1f82566c
                                         ex);
       }
 
