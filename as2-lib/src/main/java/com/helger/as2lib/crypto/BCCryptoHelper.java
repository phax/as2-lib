--- conflicted
+++ resolved
@@ -83,17 +83,8 @@
 import org.bouncycastle.cms.jcajce.JceKeyTransEnvelopedRecipient;
 import org.bouncycastle.cms.jcajce.JceKeyTransRecipientId;
 import org.bouncycastle.cms.jcajce.JceKeyTransRecipientInfoGenerator;
-<<<<<<< HEAD
 import org.bouncycastle.jce.provider.BouncyCastleProvider;
 import org.bouncycastle.mail.smime.*;
-=======
-import org.bouncycastle.mail.smime.SMIMEEnveloped;
-import org.bouncycastle.mail.smime.SMIMEEnvelopedGenerator;
-import org.bouncycastle.mail.smime.SMIMEException;
-import org.bouncycastle.mail.smime.SMIMESignedGenerator;
-import org.bouncycastle.mail.smime.SMIMESignedParser;
-import org.bouncycastle.mail.smime.SMIMEUtil;
->>>>>>> 7f7f8dbd
 import org.bouncycastle.operator.OperatorCreationException;
 import org.bouncycastle.operator.OutputEncryptor;
 import org.bouncycastle.operator.jcajce.JcaDigestCalculatorProviderBuilder;
@@ -342,7 +333,7 @@
 																													  MessagingException,
 																													  CMSException,
 																													  SMIMEException,
-																													  IOException{
+                                                            IOException{
 	  return decrypt(aPart, aX509Cert, aPrivateKey, bForceDecrypt, false);
   }
 
@@ -355,7 +346,7 @@
                                                             MessagingException,
                                                             CMSException,
                                                             SMIMEException,
-	                                                          IOException
+                                                            IOException
   {
     ValueEnforcer.notNull (aPart, "MimeBodyPart");
     ValueEnforcer.notNull (aX509Cert, "X509Cert");
@@ -398,15 +389,11 @@
       throw new GeneralSecurityException ("Certificate does not match part signature");
 
     // try to decrypt the data
-<<<<<<< HEAD
 	  MimeBodyPart aDecryptedDataBodyPart;
     if (bLargeFileOn){
 	    aDecryptedDataBodyPart = SMIMEUtil.toMimeBodyPart(aRecipient.getContentStream(new JceKeyTransEnvelopedRecipient(aPrivateKey).setProvider(BouncyCastleProvider.PROVIDER_NAME)));
     } else {
       final byte[] aDecryptedData = aRecipient.getContent(new JceKeyTransEnvelopedRecipient(aPrivateKey).setProvider(BouncyCastleProvider.PROVIDER_NAME));
-=======
-    final byte [] aDecryptedData = aRecipient.getContent (new JceKeyTransEnvelopedRecipient (aPrivateKey).setProvider (PBCProvider.getProvider ()));
->>>>>>> 7f7f8dbd
 
 
       if (s_aDumpDecryptedDirectory != null) {
